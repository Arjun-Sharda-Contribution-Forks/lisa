--- conflicted
+++ resolved
@@ -408,8 +408,89 @@
         <Area>CORE</Area>
         <Tags>core</Tags>
     </test>
-<<<<<<< HEAD
-	    <test>
+    <test>
+        <testName>Timesync-Basic</testName>
+        <testScript>Timesync-Basic.ps1</testScript>
+        <files>.\Testscripts\Linux\timesync_config.sh,.\Testscripts\Linux\utils.sh</files>
+        <setupType>SingleVM</setupType>
+        <TestParameters>
+            <param>TestDelay=10</param>
+            <param>MaxTimeDiff=1.0</param>
+        </TestParameters>
+        <Platform>HyperV</Platform>
+        <Category>Functional</Category>
+        <Area>CORE</Area>
+        <Tags>core</Tags>
+    </test>
+   <test>
+        <testName>Timesync-SavedVM</testName>
+        <testScript>Timesync-Change-State.ps1</testScript>
+        <files>.\Testscripts\Linux\timesync_config.sh,.\Testscripts\Linux\utils.sh</files>
+        <setupType>SingleVM</setupType>
+        <TestParameters>
+            <param>vmState=Save</param>
+            <param>TestDelay=600</param>
+        </TestParameters>
+        <Platform>HyperV</Platform>
+        <Category>Functional</Category>
+        <Area>CORE</Area>
+        <Tags>core</Tags>
+    </test>
+    <test>
+        <testName>Timesync-PausedVM</testName>
+        <testScript>Timesync-Change-State.ps1</testScript>
+        <files>.\Testscripts\Linux\timesync_config.sh,.\Testscripts\Linux\utils.sh</files>
+        <setupType>SingleVM</setupType>
+        <TestParameters>
+            <param>vmState=Pause</param>
+            <param>TestDelay=600</param>
+        </TestParameters>
+        <Platform>HyperV</Platform>
+        <Category>Functional</Category>
+        <Area>CORE</Area>
+        <Tags>core</Tags>
+    </test>
+    <test>
+        <testName>Timesync-SavedVM-ChronyOff</testName>
+        <testScript>Timesync-Change-State.ps1</testScript>
+        <files>.\Testscripts\Linux\timesync_config.sh,.\Testscripts\Linux\utils.sh</files>
+        <setupType>SingleVM</setupType>
+        <TestParameters>
+            <param>vmState=Save</param>
+            <param>TestDelay=120</param>
+            <param>Chrony=off</param>
+        </TestParameters>
+        <Platform>HyperV</Platform>
+        <Category>Functional</Category>
+        <Area>CORE</Area>
+        <Tags>core</Tags>
+    </test>
+    <test>
+        <testName>Timesync-PausedVM-ChronyOff</testName>
+        <testScript>Timesync-Change-State.ps1</testScript>
+        <files>.\Testscripts\Linux\timesync_config.sh,.\Testscripts\Linux\utils.sh</files>
+        <setupType>SingleVM</setupType>
+        <TestParameters>
+            <param>vmState=Pause</param>
+            <param>TestDelay=120</param>
+            <param>Chrony=off</param>
+        </TestParameters>
+        <Platform>HyperV</Platform>
+        <Category>Functional</Category>
+        <Area>CORE</Area>
+        <Tags>core</Tags>
+    </test>
+    <test>
+        <testName>Timesync-VDSO</testName>
+        <testScript>Timesync-VDSO.ps1</testScript>
+        <files>.\Tools\gettime.c</files>
+        <setupType>SingleVM</setupType>
+        <Platform>HyperV</Platform>
+        <Category>Functional</Category>
+        <Area>CORE</Area>
+        <Tags>core</Tags>
+    </test>
+	   <test>
         <testName>LIS-Check-HypervDaemons-Files-Status</testName>
         <testScript>LIS-Check-HypervDaemons-Files-Status.ps1</testScript>
         <files>.\Testscripts\Linux\utils.sh,.\Testscripts\Linux\LIS-Check-HypervDaemons-Files-Status.sh</files>
@@ -419,7 +500,7 @@
         <Area>LIS</Area>
         <Tags>lis</Tags>
     </test>
-        <test>
+     <test>
         <testName>LIS-Mount-FloppyDisk</testName>
         <testScript>LIS-Mount-FloppyDisk.ps1</testScript>
         <files>.\Testscripts\Linux\utils.sh,.\Testscripts\Linux\LIS-Mount-FloppyDisk.sh</files>
@@ -429,7 +510,7 @@
         <Area>LIS</Area>
         <Tags>lis</Tags>
     </test>
-        <test>
+     <test>
         <testName>LIS-Mount-CD</testName>
         <setupScript>.\TestScripts\Windows\LIS-Mount-CD.ps1</setupScript>
         <testScript>LIS-Mount-CD.sh</testScript>
@@ -440,7 +521,7 @@
         <Area>LIS</Area>
         <Tags>lis</Tags>
     </test>
-        <test>
+     <test>
         <testName>LIS-Mount-CD-HotAdd</testName>
         <setupScript>.\TestScripts\Windows\LIS-Mount-CD.ps1</setupScript>
         <testScript>LIS-Mount-CD.sh</testScript>
@@ -453,88 +534,5 @@
         <Category>Functional</Category>
         <Area>LIS</Area>
         <Tags>lis</Tags>
-=======
-    <test>
-        <testName>Timesync-Basic</testName>
-        <testScript>Timesync-Basic.ps1</testScript>
-        <files>.\Testscripts\Linux\timesync_config.sh,.\Testscripts\Linux\utils.sh</files>
-        <setupType>SingleVM</setupType>
-        <TestParameters>
-            <param>TestDelay=10</param>
-            <param>MaxTimeDiff=1.0</param>
-        </TestParameters>
-        <Platform>HyperV</Platform>
-        <Category>Functional</Category>
-        <Area>CORE</Area>
-        <Tags>core</Tags>
-    </test>
-   <test>
-        <testName>Timesync-SavedVM</testName>
-        <testScript>Timesync-Change-State.ps1</testScript>
-        <files>.\Testscripts\Linux\timesync_config.sh,.\Testscripts\Linux\utils.sh</files>
-        <setupType>SingleVM</setupType>
-        <TestParameters>
-            <param>vmState=Save</param>
-            <param>TestDelay=600</param>
-        </TestParameters>
-        <Platform>HyperV</Platform>
-        <Category>Functional</Category>
-        <Area>CORE</Area>
-        <Tags>core</Tags>
-    </test>
-    <test>
-        <testName>Timesync-PausedVM</testName>
-        <testScript>Timesync-Change-State.ps1</testScript>
-        <files>.\Testscripts\Linux\timesync_config.sh,.\Testscripts\Linux\utils.sh</files>
-        <setupType>SingleVM</setupType>
-        <TestParameters>
-            <param>vmState=Pause</param>
-            <param>TestDelay=600</param>
-        </TestParameters>
-        <Platform>HyperV</Platform>
-        <Category>Functional</Category>
-        <Area>CORE</Area>
-        <Tags>core</Tags>
-    </test>
-    <test>
-        <testName>Timesync-SavedVM-ChronyOff</testName>
-        <testScript>Timesync-Change-State.ps1</testScript>
-        <files>.\Testscripts\Linux\timesync_config.sh,.\Testscripts\Linux\utils.sh</files>
-        <setupType>SingleVM</setupType>
-        <TestParameters>
-            <param>vmState=Save</param>
-            <param>TestDelay=120</param>
-            <param>Chrony=off</param>
-        </TestParameters>
-        <Platform>HyperV</Platform>
-        <Category>Functional</Category>
-        <Area>CORE</Area>
-        <Tags>core</Tags>
-    </test>
-    <test>
-        <testName>Timesync-PausedVM-ChronyOff</testName>
-        <testScript>Timesync-Change-State.ps1</testScript>
-        <files>.\Testscripts\Linux\timesync_config.sh,.\Testscripts\Linux\utils.sh</files>
-        <setupType>SingleVM</setupType>
-        <TestParameters>
-            <param>vmState=Pause</param>
-            <param>TestDelay=120</param>
-            <param>Chrony=off</param>
-        </TestParameters>
-        <Platform>HyperV</Platform>
-        <Category>Functional</Category>
-        <Area>CORE</Area>
-        <Tags>core</Tags>
-    </test>
-    <test>
-        <testName>Timesync-VDSO</testName>
-        <testScript>Timesync-VDSO.ps1</testScript>
-        <files>.\Tools\gettime.c</files>
-        <setupType>SingleVM</setupType>
-        <Platform>HyperV</Platform>
-        <Category>Functional</Category>
-        <Area>CORE</Area>
-        <Tags>core</Tags>
->>>>>>> fe85b36f
-    </test>
+   </test>
 </TestCases>